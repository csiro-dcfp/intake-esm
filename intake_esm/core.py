--- conflicted
+++ resolved
@@ -24,22 +24,6 @@
 class ESMMetadataStoreCatalog(Catalog):
     """ESM collection Metadata store. This class acts as an entry point for `intake_esm`.
 
-<<<<<<< HEAD
-=======
-    name = 'esm_metadatastore'
-    version = __version__
-    collection_types = {'cesm': CESMCollection, 'cmip': CMIPCollection}
-
-    def __init__(
-        self,
-        collection_input_file=None,
-        collection_name=None,
-        collection_type=None,
-        overwrite_existing=False,
-        metadata=None,
-    ):
-        """
->>>>>>> d079968a
         Parameters
         ----------
 
@@ -54,8 +38,6 @@
                  - `cmip`
         overwrite_existing : bool,
                 Whether to overwrite existing built collection catalog
-
-        include_cache_dir : bool
 
         metadata : dict
                Arbitrary information to carry along with the data collection source specs.
@@ -73,26 +55,19 @@
         collection_name=None,
         collection_type=None,
         overwrite_existing=True,
-        include_cache_dir=False,
         metadata={},
     ):
 
-        self.overwrite_existing = overwrite_existing
-        self.include_cache_dir = include_cache_dir
         self.metadata = metadata
         self.collections = {}
-        self._get_built_collections()
+        self.get_built_collections()
 
         if (collection_name and collection_type) and collection_input_file is None:
             self.open_collection(collection_name, collection_type)
 
         elif collection_input_file and (collection_name is None or collection_type is None):
             self.input_collection = self._validate_collection_input_file(collection_input_file)
-<<<<<<< HEAD
-            self._build_collection()
-=======
             self.build_collection(overwrite_existing)
->>>>>>> d079968a
 
         else:
             raise ValueError(
@@ -118,16 +93,8 @@
         else:
             raise FileNotFoundError(f'Specified collection input file: {filepath} doesn’t exist.')
 
-<<<<<<< HEAD
-    def _build_collection(self):
+    def build_collection(self, overwrite_existing):
         """ Build a collection defined in an YAML input file"""
-        ctype = self.input_collection['collection_type']
-        cc = ESMMetadataStoreCatalog.collection_types[ctype]
-        cc = cc(self.input_collection, self.overwrite_existing, self.include_cache_dir)
-        cc.build()
-        self._get_built_collections()
-=======
-    def build_collection(self, overwrite_existing):
         name = self.input_collection['name']
         if name not in self.collections or overwrite_existing:
             ctype = self.input_collection['collection_type']
@@ -135,12 +102,9 @@
             cc = cc(self.input_collection)
             cc.build()
             self.get_built_collections()
->>>>>>> d079968a
-        self.open_collection(
-            self.input_collection['name'], self.input_collection['collection_type']
-        )
+        self.open_collection(name, self.input_collection['collection_type'])
 
-    def _get_built_collections(self):
+    def get_built_collections(self):
         """ Load built collections in a dictionary with key=collection_name, value=collection_db_file_path"""
         self.collections = _get_built_collections()
 
